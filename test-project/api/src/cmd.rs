--- conflicted
+++ resolved
@@ -1,19 +1,11 @@
-<<<<<<< HEAD
-#[tauri_interop::host_usage]
-use crate::model::TestState;
-#[tauri_interop::host_usage]
-use std::sync::RwLock;
-#[tauri_interop::host_usage]
-use tauri_interop::command::{TauriAppHandle, TauriState};
-=======
 tauri_interop::host_usage! {
     // usually u don't need to exclude the crates inside the api,
     // but when the type is removed because it is wrapped in a State,
     // it produced a warning... and we don't like warnings, so we exclude it
     use crate::model::TestState;
     | use std::sync::RwLock;
+    | use tauri_interop::command::{TauriAppHandle, TauriState};
 }
->>>>>>> d6c7666f
 
 #[tauri_interop::command]
 pub fn empty_invoke() {}
