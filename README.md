# Tauri-Interop

[![Latest version](https://img.shields.io/crates/v/tauri-interop.svg)](https://crates.io/crates/tauri-interop)
[![Documentation](https://docs.rs/tauri-interop/badge.svg)](https://docs.rs/tauri-interop)
![License](https://img.shields.io/crates/l/tauri-interop.svg)

This crate tries to provide a general more enjoyable experience for developing tauri apps with a rust frontend.
> tbf it is a saner approach to write the app in a mix of js + rust, because the frameworks are more mature, there are
> way more devs who have experience with js and their respective frameworks etc...
> 
> but tbh... just because something is saner, it doesn't stop us from doing things differently ^ヮ^

Writing an app in a single language gives us the option of building a common crate/module which connects the backend and 
frontend. A common model itself can most of the time be easily compiled to both architectures (arch's) when the types 
are compatible with both. The commands on the other hand don't have an option to be compiled to wasm. Which means they
need to be handled manually or be called via a wrapper/helper each time. 

Repeating the implementation and handling for a function that is already defined properly seems to be a waste of time.
For that reason this crate provides the `tauri_interop::command` macro. This macro is explained in detail in the 
[command representation](#command-representation-hostwasm) section. This new macro provides the option to invoke the 
command in wasm and by therefore call the defined command in tauri. On the other side, when compiling for tauri in addition 
to the tauri logic, the macro provides the option to collect all commands in a single file via the invocation of the 
`tauri_interop::collect_commands` macro at the end of the file (see [command](#command-frontend--backend-communication)).

In addition, some quality-of-life macros are provided to ease some inconveniences when compiling to multiple arch's. See
the [QOL](#qol-macros) section.

**Feature `event`**:

Tauri has an [event](https://tauri.app/v1/guides/features/events) mechanic which allows the tauri side to communicate with
the frontend. The usage is not as intuitive and has to some inconveniences that make it quite hard to recommend. To 
improve the usage, this crate provides the derive-marcos `Event`, `Emit` and `Listen`. The `Event` macro is just a 
conditional wrapper that expands to `Emit` for the tauri compilation and `Listen` for the wasm compilation. It is 
the intended way to use this feature. The usage is explained in more detail in the [event](#event-backend--frontend-communication) 
section.

## Basic usage:

> **Disclaimer**:
>
> Some examples in this documentation can't be executed with doctests due to
> the required wasm target and tauri modified environment (see [withGlobalTauri](https://tauri.app/v1/api/config/#buildconfig.withglobaltauri))

### Command (Frontend => Backend Communication)
> For more examples see [cmd.rs](./test-project/api/src/cmd.rs) in test-project

Definition for both tauri supported triplet and wasm:
```rust , ignore-wasm32-unknown-unknown
#[tauri_interop::command]
fn greet(name: &str) -> String {
    format!("Hello, {}! You've been greeted from Rust!", name)
}

// generated the `get_handlers()` function
tauri_interop::collect_commands!();

fn main() {
  tauri::Builder::default()
    // This is where you pass in the generated handler collector
    .invoke_handler(get_handlers());
}
```

Using `tauri_interop::command` does two things:
- it provides the command with two macros which are used depending on the `target_family`
  - `tauri_interop::binding` is used when compiling to `wasm`
  - `tauri::command` is used otherwise
<<<<<<< HEAD
- it adds an entry to `tauri_interop::collect_commands!()` so that the generated `get_handlers()` function includes 
  the given commands for the tauri context
  - it can be invoked inside `.invoke_handler` methode of the `tauri::Builder` instead of the usual `generate_handler` macro
  - it is not generated when targeting `wasm`
  
=======
- it adds an entry to `tauri_interop::collect_commands!()` (see [collect commands](#collect-commands))
  - the function is not generated when targeting `wasm`
>>>>>>> 6ccf8e2f

The defined command above can then be used in wasm as below. Due to receiving data from 
tauri via a promise, the command response has to be awaited.
```rust , ignore
#[tauri_interop::command]
fn greet(name: &str) -> String {
    format!("Hello, {}! You've been greeted from Rust!", name)
}

fn main() {
    console_log::init_with_level(log::Level::Info).unwrap();

    wasm_bindgen_futures::spawn_local(async move { 
        let greetings = greet("frontend").await;
        log::info!("{greetings}");
    });
}
```

#### Command representation Host/Wasm

- the returned type of the wasm binding should be 1:1 the same type as send from the "backend" 
  - technically all commands need to be of type `Result<T, E>` because there is always the possibility of a command 
    getting called, that isn't registered in the context of tauri
    - when using `tauri_interop::collect_commands!()` this possibility is fully™️ removed
    - for convenience, we ignore that possibility, and even if the error occurs it will be logged into the console
- all arguments with `tauri` in their name (case-insensitive) are removed as argument in a defined command
  - that includes `tauri::*` usages and `Tauri` named types
  - the crate itself provides type aliases for tauri types usable in a command (see [type_aliases](./src/command/type_aliases.rs))
- most return types are automatically determined
  - when using a return type with `Result` in the name, the function will also return a `Result`
  - that also means, if you create a type alias for `Result<T, E>` and don't include `Result` in the name of the alias, 
    it will not map the `Result` correctly

```rust , ignore-wasm32-unknown-unknown
// let _: () = trigger_something();
#[tauri_interop::command]
fn trigger_something(name: &str) {
    print!("triggers something, but doesn't need to wait for it")
}

// let value: String = wait_for_sync_execution("value").await;
#[tauri_interop::command]
fn wait_for_sync_execution(value: &str) -> String {
    format!("Has to wait that the backend completes the computation and returns the {value}")
}

// let result: Result<String, String> = asynchronous_execution(true).await;
#[tauri_interop::command]
async fn await_heavy_computing() { 
    std::thread::sleep(std::time::Duration::from_millis(5000))
}

// let result: Result<String, String> = asynchronous_execution(true).await;
#[tauri_interop::command]
async fn asynchronous_execution(change: bool) -> Result<String, String> {
    if change {
        Ok("asynchronous execution returning result, need Result in their type name".into())
    } else {
        Err("if they don't it, the error will be not be parsed/handled".into())
    }
}

// let _wait_for_completion: () = heavy_computation().await;
#[tauri_interop::command]
async fn heavy_computation() {
  std::thread::sleep(std::time::Duration::from_millis(5000))
}
```

<<<<<<< HEAD
### QOL macros

This crate also adds some quality-of-life macros. These are intended to ease the drawbacks of compiling to
multiple architectures.

#### Conditional `use`
Because most crates are not intended to be compiled to wasm and most wasm crates are not intended to be compiled to
the host-triplet they have to be excluded in each others compile process. The usual process to exclude uses for a certain
architecture would look something like this:

```rust
#[cfg(not(target_family = "wasm"))]
use tauri::AppHandle;

#[tauri_interop::command]
pub fn empty_invoke(_handle: AppHandle) {}
```

**General usage:**

With the help of `tauri_interop::host_usage!()` and `tauri_interop::wasm_usage!()` we don't need to remember which
attribute we have to add and can just convert the above to the following:

```rust
tauri_interop::host_usage! {
    use tauri::AppHandle;
}

#[tauri_interop::command]
pub fn empty_invoke(_handle: AppHandle) {}
```

**Multiple `use` usage:**

When multiple `use` should be excluded, they need to be separated by a single pipe (`|`). For example:

```rust
tauri_interop::host_usage! {
    use tauri::State;
    | use std::sync::RwLock; 
}

#[tauri_interop::command]
pub fn empty_invoke(_state: State<RwLock<String>>) {}
```
=======
#### Collect commands

The `tauri_invoke::collect_commands` macro generates a `get_handlers` function in the current mod, which calls the 
`tauri::generate_handler` macro with all function which are annotated with the `tauri_interop::command` macro. The 
function is only generated for tauri and not for wasm.

Due to technical limitations we sadly can't combine multiple `get_handlers` functions. This limitation comes to the 
underlying mechanic. The `tauri::generate_handler` macro generates a function which consumes `tauri::Invoke` as single 
parameter. Because it fully consumes the given parameter we can't call multiple handlers with it. In addition, the 
`Builder::invoke_handler` function, which usually consumes the generated `tauri::generate_handler` can't be called 
twice without losing the previous registered commands.

Because of this limitation for splitting commands into multiple files it is recommended to create a root mod for the 
command which includes other command mod's. The functions in the included mods need to be public and re-imported into 
the root mod. With these prerequisites the `tauri_invoke::collect_commands` can be called at the end of the file, which
generates the usual `get_handlers` function, but with all "commands" defined inside the others mods.

For an example see the [test-project/api/src/command.rs](test-project/api/src/command.rs).
>>>>>>> 6ccf8e2f

### Event (Backend => Frontend Communication)
Definition for both tauri supported triplet and wasm:
```rust
use tauri_interop::Event;

#[derive(Default, Event)]
pub struct Test {
    foo: String,
    pub bar: bool,
}

// when main isn't defined, `super::Test` results in an error
fn main() {}
```

When using the derive macro `tauri_interop::Event` it expands depending on the `target_family` to
  - derive trait `tauri_interop::Listen` (when compiling to `wasm`)
  - derive trait `tauri_interop::Emit` (otherwise)

To emit a variable from the above struct (which is mostly intended to be used as state) in the host triplet
```rust , ignore-wasm32-unknown-unknown
use tauri_interop::{Event, event::Emit};

#[derive(Default, Event)]
pub struct Test {
    foo: String,
    pub bar: bool,
}

// via `tauri_interop::Emit` a new module named after the struct (as snake_case) 
// is created where the struct Test is defined, here it creates module `test`
// in this module the related Fields are generated

// one context where `tauri::AppHandle` can be obtained
#[tauri_interop::command]
fn emit_bar(handle: tauri::AppHandle) {
    let mut t = Test::default();

    t.emit::<test::Foo>(&handle); // emits the current state: `false`
}

// a different context where `tauri::AppHandle` can be obtained
fn main() {
  tauri::Builder::default()
    .setup(|app| {
      let handle: tauri::AppHandle = app.handle();
      
      let mut t = Test::default();

      // to emit and update a field an update function for each field is generated
      t.update::<test::Foo>(&handle, "Bar".into()); // assigns "Bar" to t.foo and emits the same value

      Ok(())
    });
}
```

the above emitted value can then be received in wasm as:
```rust , ignore
use tauri_interop::Event;

#[derive(Default, Event)]
pub struct Test {
    foo: String,
    pub bar: bool,
}

async fn main() {
  use tauri_interop::event::listen::Listen;

  let _listen_handle: ListenHandle<'_> = Test::listen_to::<test::Foo>(|foo| { /* use received foo: String here */ }).await;
}
```

The `ListenHandle` contains the provided closure and the "unlisten" method. It has to be hold in scope as long 
as the event should be received. Dropping it will automatically detach the closure from the event. See 
[cmd.rs](./test-project/api/src/cmd.rs) for other example how it could be used.

#### Feature: leptos
When the `leptos` feature is enabled the `use_field` method is added to the `Listen` trait when compiling to wasm. 
The method takes care of the initial asynchronous call to register the listener and will hold the handle in scope 
as long as the leptos component is rendered.

```rust , ignore
use tauri_interop::Event;

#[derive(Default, Event)]
pub struct Test {
    foo: String,
    pub bar: bool,
}

fn main() {
  use tauri_interop::event::listen::Listen;

  let foo: leptos::ReadSignal<String> = Test::use_field::<test::Foo>(String::default());
}
```<|MERGE_RESOLUTION|>--- conflicted
+++ resolved
@@ -65,16 +65,8 @@
 - it provides the command with two macros which are used depending on the `target_family`
   - `tauri_interop::binding` is used when compiling to `wasm`
   - `tauri::command` is used otherwise
-<<<<<<< HEAD
-- it adds an entry to `tauri_interop::collect_commands!()` so that the generated `get_handlers()` function includes 
-  the given commands for the tauri context
-  - it can be invoked inside `.invoke_handler` methode of the `tauri::Builder` instead of the usual `generate_handler` macro
-  - it is not generated when targeting `wasm`
-  
-=======
 - it adds an entry to `tauri_interop::collect_commands!()` (see [collect commands](#collect-commands))
   - the function is not generated when targeting `wasm`
->>>>>>> 6ccf8e2f
 
 The defined command above can then be used in wasm as below. Due to receiving data from 
 tauri via a promise, the command response has to be awaited.
@@ -145,53 +137,6 @@
 }
 ```
 
-<<<<<<< HEAD
-### QOL macros
-
-This crate also adds some quality-of-life macros. These are intended to ease the drawbacks of compiling to
-multiple architectures.
-
-#### Conditional `use`
-Because most crates are not intended to be compiled to wasm and most wasm crates are not intended to be compiled to
-the host-triplet they have to be excluded in each others compile process. The usual process to exclude uses for a certain
-architecture would look something like this:
-
-```rust
-#[cfg(not(target_family = "wasm"))]
-use tauri::AppHandle;
-
-#[tauri_interop::command]
-pub fn empty_invoke(_handle: AppHandle) {}
-```
-
-**General usage:**
-
-With the help of `tauri_interop::host_usage!()` and `tauri_interop::wasm_usage!()` we don't need to remember which
-attribute we have to add and can just convert the above to the following:
-
-```rust
-tauri_interop::host_usage! {
-    use tauri::AppHandle;
-}
-
-#[tauri_interop::command]
-pub fn empty_invoke(_handle: AppHandle) {}
-```
-
-**Multiple `use` usage:**
-
-When multiple `use` should be excluded, they need to be separated by a single pipe (`|`). For example:
-
-```rust
-tauri_interop::host_usage! {
-    use tauri::State;
-    | use std::sync::RwLock; 
-}
-
-#[tauri_interop::command]
-pub fn empty_invoke(_state: State<RwLock<String>>) {}
-```
-=======
 #### Collect commands
 
 The `tauri_invoke::collect_commands` macro generates a `get_handlers` function in the current mod, which calls the 
@@ -210,7 +155,52 @@
 generates the usual `get_handlers` function, but with all "commands" defined inside the others mods.
 
 For an example see the [test-project/api/src/command.rs](test-project/api/src/command.rs).
->>>>>>> 6ccf8e2f
+
+### QOL macros
+
+This crate also adds some quality-of-life macros. These are intended to ease the drawbacks of compiling to
+multiple architectures.
+
+#### Conditional `use`
+Because most crates are not intended to be compiled to wasm and most wasm crates are not intended to be compiled to
+the host-triplet they have to be excluded in each others compile process. The usual process to exclude uses for a certain
+architecture would look something like this:
+
+```rust
+#[cfg(not(target_family = "wasm"))]
+use tauri::AppHandle;
+
+#[tauri_interop::command]
+pub fn empty_invoke(_handle: AppHandle) {}
+```
+
+**General usage:**
+
+With the help of `tauri_interop::host_usage!()` and `tauri_interop::wasm_usage!()` we don't need to remember which
+attribute we have to add and can just convert the above to the following:
+
+```rust
+tauri_interop::host_usage! {
+    use tauri::AppHandle;
+}
+
+#[tauri_interop::command]
+pub fn empty_invoke(_handle: AppHandle) {}
+```
+
+**Multiple `use` usage:**
+
+When multiple `use` should be excluded, they need to be separated by a single pipe (`|`). For example:
+
+```rust
+tauri_interop::host_usage! {
+    use tauri::State;
+    | use std::sync::RwLock; 
+}
+
+#[tauri_interop::command]
+pub fn empty_invoke(_state: State<RwLock<String>>) {}
+```
 
 ### Event (Backend => Frontend Communication)
 Definition for both tauri supported triplet and wasm:
